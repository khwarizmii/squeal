{-# LANGUAGE
    DataKinds
  , DeriveGeneric
  , FlexibleContexts
  , OverloadedLabels
  , OverloadedStrings
  , OverloadedLists
  , TypeApplications
  , TypeOperators
#-}

module Main (main, main2) where

import Control.Monad (void)
import Control.Monad.Base (liftBase, MonadBase)
import Data.Int (Int16, Int32)
import Data.Monoid ((<>))
import Data.Text (Text)
import Data.Vector (Vector)

import Squeal.PostgreSQL

import qualified Data.ByteString.Char8 as Char8
import qualified Generics.SOP as SOP
import qualified GHC.Generics as GHC

type Schema =
  '[ "users" ::: 'Table (
       '[ "pk_users" ::: 'PrimaryKey '["id"] ] :=>
       '[ "id" ::: 'Def :=> 'NotNull 'PGint4
        , "name" ::: 'NoDef :=> 'NotNull 'PGtext
        , "vec" ::: 'NoDef :=> 'NotNull ('PGvararray ('Null 'PGint2))
        ])
   , "emails" ::: 'Table (
       '[  "pk_emails" ::: 'PrimaryKey '["id"]
        , "fk_user_id" ::: 'ForeignKey '["user_id"] "users" '["id"]
        ] :=>
       '[ "id" ::: 'Def :=> 'NotNull 'PGint4
        , "user_id" ::: 'NoDef :=> 'NotNull 'PGint4
        , "email" ::: 'NoDef :=> 'Null 'PGtext
        ])
   ]

type Schemas = Public Schema

type DB = DBof Schemas

setup :: Definition (Public '[]) Schemas
setup = 
  createTable #users
    ( serial `as` #id :*
      (text & notNullable) `as` #name :*
      (vararray int2 & notNullable) `as` #vec )
    ( primaryKey #id `as` #pk_users )
  >>>
  createTable #emails
    ( serial `as` #id :*
      (int & notNullable) `as` #user_id :*
      (text & nullable) `as` #email )
    ( primaryKey #id `as` #pk_emails :*
      foreignKey #user_id #users #id
        OnDeleteCascade OnUpdateCascade `as` #fk_user_id )

teardown :: Definition Schemas (Public '[])
teardown = dropTable #emails >>> dropTable #users

insertUser :: Manipulation DB '[ 'NotNull 'PGtext, 'NotNull ('PGvararray ('Null 'PGint2))]
  '[ "fromOnly" ::: 'NotNull 'PGint4 ]
insertUser = insertInto #users
  (Values_ (defaultAs #id :* param @1 `as` #name :* param @2 `as` #vec))
  (OnConflict (OnConstraint #pk_users) DoNothing) (Returning (#id `as` #fromOnly))

<<<<<<< HEAD
insertEmail :: Manipulation Schema '[ 'NotNull 'PGint4, 'Null 'PGtext] '[]
insertEmail = insertInto #emails
  (Values_ (defaultAs #id :* param @1 `as` #user_id :* param @2 `as` #email))
  (OnConflict (OnConstraint #pk_emails) DoNothing) (Returning Nil)
=======
insertEmail :: Manipulation DB '[ 'NotNull 'PGint4, 'Null 'PGtext] '[]
insertEmail = insertRows #emails
  ( Default `as` #id :*
    Set (param @1) `as` #user_id :*
    Set (param @2) `as` #email ) []
  OnConflictDoNothing (Returning Nil)
>>>>>>> 33d15500

getUsers :: Query DB '[]
  '[ "userName" ::: 'NotNull 'PGtext
   , "userEmail" ::: 'Null 'PGtext
   , "userVec" ::: 'NotNull ('PGvararray ('Null 'PGint2))]
getUsers = select
  (#u ! #name `as` #userName :* #e ! #email `as` #userEmail :* #u ! #vec `as` #userVec)
  ( from (table (#users `as` #u)
    & innerJoin (table (#emails `as` #e))
      (#u ! #id .== #e ! #user_id)) )

data User = User { userName :: Text, userEmail :: Maybe Text, userVec :: Vector (Maybe Int16) }
  deriving (Show, GHC.Generic)
instance SOP.Generic User
instance SOP.HasDatatypeInfo User

users :: [User]
users = 
  [ User "Alice" (Just "alice@gmail.com") [Nothing, Just 1]
  , User "Bob" Nothing [Just 2, Nothing]
  , User "Carole" (Just "carole@hotmail.com") [Just 3]
  ]

session :: (MonadBase IO pq, MonadPQ Schemas pq) => pq ()
session = do
  liftBase $ Char8.putStrLn "manipulating"
  idResults <- traversePrepared insertUser ([(userName user, userVec user) | user <- users])
  ids <- traverse (fmap fromOnly . getRow 0) idResults
  traversePrepared_ insertEmail (zip (ids :: [Int32]) (userEmail <$> users))
  liftBase $ Char8.putStrLn "querying"
  usersResult <- runQuery getUsers
  usersRows <- getRows usersResult
  liftBase $ print (usersRows :: [User])

main :: IO ()
main = do
  Char8.putStrLn "squeal"
  connectionString <- pure
    "host=localhost port=5432 dbname=exampledb"
  Char8.putStrLn $ "connecting to " <> connectionString
  connection0 <- connectdb connectionString
  Char8.putStrLn "setting up schema"
  connection1 <- execPQ (define setup) connection0
  connection2 <- execPQ session connection1
  Char8.putStrLn "tearing down schema"
  connection3 <- execPQ (define teardown) connection2
  finish connection3

main2 :: IO ()
main2 =
  void . withConnection "host=localhost port=5432 dbname=exampledb" $
    define setup
    & pqThen session
    & pqThen (define teardown)<|MERGE_RESOLUTION|>--- conflicted
+++ resolved
@@ -70,19 +70,10 @@
   (Values_ (defaultAs #id :* param @1 `as` #name :* param @2 `as` #vec))
   (OnConflict (OnConstraint #pk_users) DoNothing) (Returning (#id `as` #fromOnly))
 
-<<<<<<< HEAD
-insertEmail :: Manipulation Schema '[ 'NotNull 'PGint4, 'Null 'PGtext] '[]
+insertEmail :: Manipulation DB '[ 'NotNull 'PGint4, 'Null 'PGtext] '[]
 insertEmail = insertInto #emails
   (Values_ (defaultAs #id :* param @1 `as` #user_id :* param @2 `as` #email))
   (OnConflict (OnConstraint #pk_emails) DoNothing) (Returning Nil)
-=======
-insertEmail :: Manipulation DB '[ 'NotNull 'PGint4, 'Null 'PGtext] '[]
-insertEmail = insertRows #emails
-  ( Default `as` #id :*
-    Set (param @1) `as` #user_id :*
-    Set (param @2) `as` #email ) []
-  OnConflictDoNothing (Returning Nil)
->>>>>>> 33d15500
 
 getUsers :: Query DB '[]
   '[ "userName" ::: 'NotNull 'PGtext
